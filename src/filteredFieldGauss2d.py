#!/usr/bin/env python3
# Purpose:  Read full 3d pipe flow velocity fields from one or more HDF5 files.
#           Read the computational grid in cylindrical co-ordinates from one of
#           these files. Read a statistically converged mean velocity profile
#           from a separate ascii file and subtract it from the each snapshot to
#           obtain the fluctuating velocity field (u'_z). Define filter a scale
#           and compute the filtered flow field (u'_rF, u'_thF, u'_zF, p'F) for
#           each individual snapshot based on a two-dimensional spatial Gauss
#           filter operation in wall-parallel planes for each radial location.
#           Write the resulting full 3d filtered flow field and the unfiltered
#           axial velocity fluctuation field (u'_z) to individual HDF5 files for
#           each snapshot. Also, write a corresponding XDMF meta data file for
#           easy data handling in visualisation software like ParaView and such.
# Usage:    python filteredFieldGauss2d.py
# Authors:  Daniel Feldmann, Mohammad Umair, Jan Chen
# Date:     28th March 2019
# Modified: 01st October 2019

import timeit
import numpy as np
import h5py

# range of state files to read flow field data
<<<<<<< HEAD
iFirst =  1675000 # 570000
iLast  =  4070000 # 1675000
iStep  =    10000 #    5000
=======
iFirst =  4570000 # 1675000 # 570000
iLast  =  4570000 # 1675000
iStep  =     5000
>>>>>>> b689ac1c
iFiles = range(iFirst, iLast+iStep, iStep)
print('Compute filtered flow field (Gauss) for', len(iFiles), 'snapshot(s):', iFiles[0], 'to', iFiles[-1])

# path to data files (do modify)
fpath = '../../outFiles/'

# read grid from first HDF5 file
fnam = fpath+'field_pipe0002_'+'{:08d}'.format(iFirst)+'.h5'
print('Reading grid from', fnam, 'with:')
f  = h5py.File(fnam, 'r') # open hdf5 file for read only
r  = np.array(f['grid/r'])
z  = np.array(f['grid/z'])
th = np.array(f['grid/th'])
f.close() # close hdf5 file

# report grid size
nr  = len(r)
nth = len(th)
nz  = len(z)
print(nr, 'radial (r) points')
print(nth, 'azimuthal (th) points')
print(nz, 'axial (z) points')

# read mean velocity profiles from ascii file (do modify)
fnam = '../../onePointStatistics/statistics00570000to04070000nt0351.dat'
print('Reading mean velocity profile from', fnam)
rM   = np.loadtxt(fnam)[:, 0] # 1st column r
u_zM = np.loadtxt(fnam)[:, 3] # 4th column <u_z>

# define filter width for each direction seperately
lambdaThp =  40   # cross-stream azimuthal direction (theta)
lambdaZp  =  75   # streamwise axial direction (z)
ReTau     = 180.4 # shear Reynolds number for Re=5300 acc. to Blasius
lambdaTh  = lambdaThp/ReTau
lambdaZ   = lambdaZp/ReTau
print('Filter width in th: lambdaTh+ =', '{:6.1f}'.format(lambdaThp), 'viscous units, lambdaTh =', '{:7.5f}'.format(lambdaTh), 'R')
print('Filter width in z:  lambdaZ+  =', '{:6.1f}'.format(lambdaZp),  'viscous units, lambdaZ  =', '{:7.5f}'.format(lambdaZ),  'R')

# parallel stuff
import multiprocessing
from joblib import Parallel, delayed
print("Running on", multiprocessing.cpu_count(), "cores")

# reset wall-clock time
t0 = timeit.default_timer()

# loop over all state files
for iFile in iFiles:

    # read flow field data from next HDF5 file
    fnam = fpath+'field_pipe0002_'+'{:08d}'.format(iFile)+'.h5'
    f = h5py.File(fnam, 'r')
    print("Reading velocity field from file", fnam, end='', flush=True)
    u_r  = np.array(f['fields/velocity/u_r']).transpose(0,2,1)  # do moidify transpose command to match data structures
    u_th = np.array(f['fields/velocity/u_th']).transpose(0,2,1) # openpipeflow u[r,th,z] and nsCouette/nsPipe u[r,th,z]
    u_z  = np.array(f['fields/velocity/u_z']).transpose(0,2,1)  # filter functions were made for u[r,th,z]
    p    = np.array(f['fields/pressure']).transpose(0,2,1)      # filter functions were made for u[r,th,z]
    step=f['grid'].attrs.__getitem__('step')
    timeIn=f['grid'].attrs.__getitem__('time')
    Re=f['setup'].attrs.__getitem__('Re')
    f.close()
    print(' with data structure u', u_z.shape)

    # subtract mean velocity profile (1d) to obtain full (3d) fluctuating velocity field
    u_z  = u_z - np.tile(u_zM, (nz, nth, 1)).T

    # filter velocity field
    print('Filtering velocity components and pressure... ', end='', flush=True)
    t1 = timeit.default_timer()
    import filter2d as f2
    u_rF  = f2.gauss2d(u_r,  lambdaTh, lambdaZ, r, th, z)
    u_thF = f2.gauss2d(u_th, lambdaTh, lambdaZ, r, th, z)
    u_zF  = f2.gauss2d(u_z,  lambdaTh, lambdaZ, r, th, z)
    pF    = f2.gauss2d(p,    lambdaTh, lambdaZ, r, th, z)
    print('Time elapsed:', '{:3.1f}'.format(timeit.default_timer()-t1), 'seconds')

    # store result as individual HDF5 file
    fnam = 'filteredFieldGauss2d_pipe0002_'+'{:08d}'.format(iFile)+'.h5'
    out = h5py.File(fnam, 'w') # open HDF5 file for writing
    fields = out.create_group("fields")
    scale = out.create_group("scale")
    scale.attrs.create("deltaTh", data=lambdaTh)
    scale.attrs.create("deltaZ", data=lambdaZ)
    grid = out.create_group("grid")
    grid.create_dataset("r", data=r)
    grid.create_dataset("th", data=th)
    grid.create_dataset("z", data=z)
    grid.attrs.create("step", data=step)
    grid.attrs.create("time", data=timeIn)
    setup = out.create_group("setup")
    setup.attrs.create("Re", data=Re)
    velocity = out.create_group("fields/velocity")
    velocity.create_dataset("u_rF",  data=np.array(u_rF).transpose(0,2,1))
    velocity.create_dataset("u_thF", data=np.array(u_thF).transpose(0,2,1))
    velocity.create_dataset("u_zF",  data=np.array(u_zF).transpose(0,2,1))
    velocity.create_dataset("u_z",   data=np.array(u_z).transpose(0,2,1))
    pressure = out.create_group("fields/pressure")
    pressure.create_dataset("pF", data=np.array(pF).transpose(0,2,1))
    out.close() # close HDF5 file
    print('Written file:', fnam)


    # write corresponding XDMF meta data file
    # for further info visit
    # https://pymotw.com/2/xml/etree/ElementTree/create.html
    # http://www.xdmf.org/index.php/XDMF_Model_and_Format
    import xml.etree.cElementTree as ET
    from xml.dom import minidom

    def prettify(elem):
        # """Return a pretty-printed XML string for the Element."""
        rough_string = ET.tostring(elem, 'utf-8')
        reparsed = minidom.parseString(rough_string)
        return reparsed.toprettyxml(indent="  ")

    root = ET.Element(" ")
    root.append(ET.Comment('DOCTYPE Xdmf SYSTEM "Xdmf.dtd" []'))

    xdmf = ET.Element('Xdmf')
    xdmf.set("version", "2.0")
    domain=ET.SubElement(xdmf, "Domain")
    grid=ET.SubElement(domain, "Grid")#, {"Topology":"3DRectMesh"})

    topology=ET.SubElement(grid,'Topology')#('''<root><Topology ToplogyType="3DRectMesh" /></root>''')#ET.SubElement
    topology.set("TopologyType","3DRectMesh")
    topology.set("Dimensions",str(nr)+" "+str(nz)+" "+str(nth))

    grid.extend(topology)
    grid.set("Name", "mesh")
    grid.set("GridType", "Uniform")

    geometry=ET.SubElement(grid, "Geometry")
    geometry.set("GeometryType","VXVYVZ")

    dataItemTh=ET.SubElement(geometry, "DataItem")
    dataItemTh.set("Dimensions",str(nth))
    dataItemTh.set("Name", "th")
    dataItemTh.set("NumberType", "Float")
    dataItemTh.set("Precision", "8")
    dataItemTh.set("Format", "HDF")
    dataItemTh.text = fnam+":/grid/th"

    dataItemZ=ET.SubElement(geometry, "DataItem")
    dataItemZ.set("Dimensions",str(nz))
    dataItemZ.set("Name", "z")
    dataItemZ.set("NumberType", "Float")
    dataItemZ.set("Precision", "8")
    dataItemZ.set("Format", "HDF")
    dataItemZ.text = fnam+":/grid/z"

    dataItemR=ET.SubElement(geometry, "DataItem")
    dataItemR.set("Dimensions",str(nr))
    dataItemR.set("Name", "r")
    dataItemR.set("NumberType", "Float")
    dataItemR.set("Precision", "8")
    dataItemR.set("Format", "HDF")
    dataItemR.text = fnam+":/grid/r"

    time = ET.SubElement(grid, "Time")
    time.set("Value",str(timeIn))
    grid.extend(time)

    attributeU_rF=ET.SubElement(grid, "Attribute")
    attributeU_rF.set("Name", "u_rF")
    attributeU_rF.set("AttributeType", "Scalar")
    attributeU_rF.set("Center","Node")
    dataItemU_rF=ET.SubElement(attributeU_rF, "DataItem")
    dataItemU_rF.set("Dimensions",str(nr)+" "+str(nz)+" "+str(nth))
    dataItemU_rF.set("NumberType", "Float")
    dataItemU_rF.set("Precision", "8")
    dataItemU_rF.set("Format", "HDF")
    dataItemU_rF.text = fnam+":/fields/velocity/u_rF"

    attributeU_thF=ET.SubElement(grid, "Attribute")
    attributeU_thF.set("Name", "u_thF")
    attributeU_thF.set("AttributeType", "Scalar")
    attributeU_thF.set("Center","Node")
    dataItemU_thF=ET.SubElement(attributeU_thF, "DataItem")
    dataItemU_thF.set("Dimensions",str(nr)+" "+str(nz)+" "+str(nth))
    dataItemU_thF.set("NumberType", "Float")
    dataItemU_thF.set("Precision", "8")
    dataItemU_thF.set("Format", "HDF")
    dataItemU_thF.text = fnam+":/fields/velocity/u_thF"

    attributeU_zF=ET.SubElement(grid, "Attribute")
    attributeU_zF.set("Name", "u_zF")
    attributeU_zF.set("AttributeType", "Scalar")
    attributeU_zF.set("Center","Node")
    dataItemU_zF=ET.SubElement(attributeU_zF, "DataItem")
    dataItemU_zF.set("Dimensions",str(nr)+" "+str(nz)+" "+str(nth))
    dataItemU_zF.set("NumberType", "Float")
    dataItemU_zF.set("Precision", "8")
    dataItemU_zF.set("Format", "HDF")
    dataItemU_zF.text = fnam+":/fields/velocity/u_zF"

    attributeU_z=ET.SubElement(grid, "Attribute")
    attributeU_z.set("Name", "u_z")
    attributeU_z.set("AttributeType", "Scalar")
    attributeU_z.set("Center","Node")
    dataItemU_z=ET.SubElement(attributeU_z, "DataItem")
    dataItemU_z.set("Dimensions",str(nr)+" "+str(nz)+" "+str(nth))
    dataItemU_z.set("NumberType", "Float")
    dataItemU_z.set("Precision", "8")
    dataItemU_z.set("Format", "HDF")
    dataItemU_z.text = fnam+":/fields/velocity/u_z"

    attributePF=ET.SubElement(grid, "Attribute")
    attributePF.set("Name", "pF")
    attributePF.set("AttributeType", "Scalar")
    attributePF.set("Center","Node")
    dataItemPF=ET.SubElement(attributePF, "DataItem")
    dataItemPF.set("Dimensions",str(nr)+" "+str(nz)+" "+str(nth))
    dataItemPF.set("NumberType", "Float")
    dataItemPF.set("Precision", "8")
    dataItemPF.set("Format", "HDF")
    dataItemPF.text = fnam+":/fields/pressure/pF"

    attributeVelocityF=ET.SubElement(grid, "Attribute")
    attributeVelocityF.set("Name", "velocity")
    attributeVelocityF.set("AttributeType", "Vector")
    attributeVelocityF.set("Center","Node")

    dataItemVelocityFFunction=ET.SubElement(attributeVelocityF, "DataItem")
    dataItemVelocityFFunction.set("ItemType", "Function")
    dataItemVelocityFFunction.set("Dimensions",str(nr)+" "+str(nz)+" "+str(nth)+" 3")
    dataItemVelocityFFunction.set("Function","JOIN($0, $1, $2)")

    attributeVelocityF.set("Center","Node")

    dataItemVelocityFR=ET.SubElement(dataItemVelocityFFunction, "DataItem")
    dataItemVelocityFR.set("Dimensions",str(nr)+" "+str(nz)+" "+str(nth))
    dataItemVelocityFR.set("NumberType", "Float")
    dataItemVelocityFR.set("Precision", "8")
    dataItemVelocityFR.set("Format", "HDF")
    dataItemVelocityFR.text = fnam+":/fields/velocity/u_rF"

    dataItemVelocityFTh=ET.SubElement(dataItemVelocityFFunction, "DataItem")
    dataItemVelocityFTh.set("Dimensions",str(nr)+" "+str(nz)+" "+str(nth))
    dataItemVelocityFTh.set("NumberType", "Float")
    dataItemVelocityFTh.set("Precision", "8")
    dataItemVelocityFTh.set("Format", "HDF")
    dataItemVelocityFTh.text = fnam+":/fields/velocity/u_thF"

    dataItemVelocityFZ=ET.SubElement(dataItemVelocityFFunction, "DataItem")
    dataItemVelocityFZ.set("Dimensions",str(nr)+" "+str(nz)+" "+str(nth))
    dataItemVelocityFZ.set("NumberType", "Float")
    dataItemVelocityFZ.set("Precision", "8")
    dataItemVelocityFZ.set("Format", "HDF")
    dataItemVelocityFZ.text = fnam+":/fields/velocity/u_zF"

    # create corresponding file name by replacing file suffix
    fnam = str.replace(fnam, '.h5', '.xmf')
    with open(fnam, "w+") as f:
        print(prettify(xdmf), file=f)
        print

    # add declaration, workaround to ET
    declaration='<!DOCTYPE Xdmf SYSTEM "xdmf.dtd" []>\n'
    f = open(fnam, "r")
    contents = f.readlines()
    f.close()

    contents.insert(1, declaration)

    f = open(fnam, "w")
    contents = "".join(contents)
    f.write(contents)
    f.close()
    print('Written file:', fnam)

print('Done!')<|MERGE_RESOLUTION|>--- conflicted
+++ resolved
@@ -21,15 +21,9 @@
 import h5py
 
 # range of state files to read flow field data
-<<<<<<< HEAD
-iFirst =  1675000 # 570000
-iLast  =  4070000 # 1675000
-iStep  =    10000 #    5000
-=======
 iFirst =  4570000 # 1675000 # 570000
 iLast  =  4570000 # 1675000
 iStep  =     5000
->>>>>>> b689ac1c
 iFiles = range(iFirst, iLast+iStep, iStep)
 print('Compute filtered flow field (Gauss) for', len(iFiles), 'snapshot(s):', iFiles[0], 'to', iFiles[-1])
 
