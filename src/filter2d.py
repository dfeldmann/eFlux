--- conflicted
+++ resolved
@@ -19,15 +19,9 @@
 
 
 def fourier2dThZ(u, rPos, lambdaTh, lambdaZ, th, z, rect):
-<<<<<<< HEAD
-    # 2d Fourier filter (aka sharp spectral cut-off) applied to a 2d data slice in a
-    # wall-parallel th-z-plane defined in a cylindrical co-ordinate frame work (r,th,z).
-    # Applied in Fourier space via FFT and convolution theorem.
-=======
     # 2d Fourier filter (aka sharp spectral cut-off) applied to a 2d data slice
     # in a wall-parallel th-z-plane defined in a cylindrical co-ordinate frame
     # work (r,th,z). Applied in Fourier space via FFT and convolution theorem.
->>>>>>> ae396b2a
     # Input parameters:
     # u:         2d scalar field, e.g. one velocity component
     # rPos:      radial location (r) of wall-parallel data slice
@@ -36,49 +30,6 @@
     # th:        1d azimuthal (th) grid vector in unit radian
     # z:         1d axial (z) grid vector in unit length
     # rect:      switch for rectangular or elliptical (circular) kernel formulation
-<<<<<<< HEAD
-    # Returns:
-    # uFiltered: 2d scalar field, which is 2d-filtered in theta and z direction
-
-    # set-up sample spacing in unit length (pipe radii R, gap width d, etc)
-    deltaTh = (th[1]-th[0])*rPos # equidistant but r dependent
-    deltaZ  = ( z[1]- z[0])      # equidistant
-    
-    # set-up wavenumber vector in unit cycle per length (1/R)
-    kTh = np.fft.fftfreq(len(th), d=deltaTh) # homogeneous azimuthal (th) direction
-    kZ  = np.fft.fftfreq(len(z),  d=deltaZ)  # homogeneous axial (z) direction
-    
-    # set-up wavenumber vector in unit radian per length (2pi/R)
-    kappaTh = 2.0*np.pi*kTh # homogeneous azimuthal (th) direction
-    kappaZ  = 2.0*np.pi*kZ  # homogeneous axial (z) direction
-    
-    # define cut-off wavenumber in unit radian per length (2pi/R)
-    kappaThC = np.pi/lambdaTh # azimuthal (th) direction
-    kappaZC  = np.pi/lambdaZ  # axial (z) direction
-    
-    # construct 2d filter kernel
-    if rect == 1:
-       gTh = np.heaviside(kappaThC-abs(kappaTh), 1) # 1d azimuthal (th) kernel, step function
-       gZ  = np.heaviside(kappaZC -abs(kappaZ),  1) # 1d axial (z) kernel, step function
-       g2d = np.outer(gTh, gZ)                      # 2d (rectangular) kernel in th-z-plane
-    else:
-       # please implement elliptical kernel here
-       sys.exit('\nERROR: Set rect=1. Circular/elliptical kernel not implemented yet...'
-    
-    # report kernel
-    # if report == 1:
-    # printKernel() please implement output in form of plot and ascii file
-       
-    # apply 2d Fourier filter kernel in Fourier space via FFT
-    uFiltered = np.fft.ifft2(np.fft.fft2(u)*g2d)
-    
-    return uFiltered.real
-
-def fourier2d(u, lambdaTh, lambdaZ, r, th, z, rect=1):
-    # 2d Fourier filter (aka sharp spectral cut-off) applied to a 3d data set defined in a
-    # cylindrical co-ordinate frame work (r, th, z). Wrapper function, which simply calls the
-    # function fourier2dThZ() multiple times (in parallel) for every wall normal loaction (r).
-=======
     # Output parameters:
     # uFiltered: 2d scalar field, which is 2d-filtered in theta and z direction
 
@@ -119,7 +70,6 @@
     # defined in a cylindrical co-ordinate frame work (r, th, z). Wrapper
     # function, which simply calls the function fourier2dThZ() multiple times
     # (in parallel) for every wall normal loaction (r).
->>>>>>> ae396b2a
     # Input parameters:
     # u:         2d scalar field, e.g. one velocity component
     # lambdaTh:  filter width in theta direction, arc length in unit length
@@ -128,14 +78,9 @@
     # th:        1d azimuthal (th) grid vector in unit radian
     # z:         1d axial (z) grid vector in unit length
     # rect:      switch for rectangular or elliptical (circular) kernel formulation
-<<<<<<< HEAD
-    # Returns:
-    # uFiltered: 3d scalar field, which is 2d-filtered in theta and z direction for every radial location (r)
-=======
     # Output parameters:
     # uFiltered: 3d scalar field, which is 2d-filtered in theta and z direction
     #            for every radial location (r)
->>>>>>> ae396b2a
                 
     # construct output array of correct shape filled with zeros
     uFiltered = np.zeros((len(r), len(th), len(z)))
@@ -153,19 +98,12 @@
     
     return uFiltered
 
-<<<<<<< HEAD
-def gauss2dThZ(u, rPos, lambdaTh, lambdaZ, th, z):
-    # 2d Gauss filter applied to a 2d data slice in a wall-parallel th-z-plane defined
-    # in a cylindrical co-ordinate frame work (r,th,z). Applied in Fourier space via
-    # FFT and convolution theorem.
-=======
 
 
 def gauss2dThZ(u, rPos, lambdaTh, lambdaZ, th, z):
     # 2d Gauss filter applied to a 2d data slice in a wall-parallel th-z-plane
     # defined in a cylindrical co-ordinate frame work (r,th,z). Applied in
     # Fourier space via FFT and convolution theorem.
->>>>>>> ae396b2a
     # Input parameters:
     # u:         2d scalar field, e.g. one velocity component
     # lambdaTh:  filter width in theta direction, arc length in unit length
@@ -173,27 +111,6 @@
     # th:        1d azimuthal (th) grid vector in unit radian
     # z:         1d axial (z) grid vector in unit length
     # rect:      switch for rectangular or elliptical (circular) kernel formulation
-<<<<<<< HEAD
-    # Returns:
-    # uFiltered: 2d scalar field, which is 2d-filtered in theta and z direction
-    
-    # set-up sample spacing in unit length (pipe radii R, gap width d, etc)
-    deltaTh = (th[1]-th[0])*rPos # equidistant but r dependent
-    deltaZ  = ( z[1]- z[0])      # equidistant
-    
-    # set-up wavenumber vector in unit cycle per length (1/R)
-    kTh = np.fft.fftfreq(len(th), d=deltaTh) # homogeneous azimuthal (th) direction
-    kZ  = np.fft.fftfreq(len(z),  d=deltaZ)  # homogeneous axial (z) direction
-    
-    # set-up wavenumber vector in unit radian per length (2pi/R)
-    kappaTh = 2.0*np.pi*kTh # homogeneous azimuthal (th) direction
-    kappaZ  = 2.0*np.pi*kZ  # homogeneous axial (z) direction
-    
-    # construct 2d filter kernel
-    gTh = np.exp((kappaTh*lambdaTh)**2.0/-24.0) # 1d azimuthal (th) kernel, Gaussian
-    gZ  = np.exp((kappaZ *lambdaZ )**2.0/-24.0) # 1d axial (z) kernel, Gaussian
-    g2d = np.outer(gTh, gZ)                     # 2d kernel in th-z-plane
-=======
     # Output parameters:
     # uFiltered: 2d scalar field, which is 2d-filtered in theta and z direction
     
@@ -213,23 +130,12 @@
     gTh = np.exp((kappaTh*lambdaTh)**2.0/-24.0)   # 1d azimuthal (th) kernel, Gaussian
     gZ  = np.exp((kappaZ *lambdaZ )**2.0/-24.0)   # 1d axial (z) kernel, Gaussian
     g2d = np.outer(gTh, gZ)                       # 2d kernel in th-z-plane
->>>>>>> ae396b2a
     
     # report kernel
     # if report == 1:
     # printKernel() please implement output in form of plot and ascii file
                 
     # apply 2d Gauss filter kernel in Fourier space via FFT
-<<<<<<< HEAD
-    uFiltered=np.fft.ifft2(np.fft.fft2(u)*g2d)
-    
-    return uFiltered.real
-
-def gauss2d(u, lambdaTh, lambdaZ, r, th, z):
-    # 2d Gauss filter applied to a 3d data set defined in a cylindrical co-ordinate frame work
-    # (r, th, z). Wrapper function, which simply calls the function gauss2dThZ() multiple times
-    # (in parallel) for every wall normal loaction (r).
-=======
     uFiltered = np.fft.ifft2(np.fft.fft2(u)*g2d)
     
     return uFiltered.real
@@ -241,7 +147,6 @@
     # co-ordinate frame work (r, th, z). Wrapper function, which simply calls
     # the function gauss2dThZ() multiple times (in parallel) for every wall
     # normal loaction (r).
->>>>>>> ae396b2a
     # Input parameters:
     # u:         2d scalar field, e.g. one velocity component
     # lambdaTh:  filter width in theta direction, arc length in unit length
@@ -249,14 +154,9 @@
     # r:         1d radial (r) grid vector in unit length
     # th:        1d azimuthal (th) grid vector in unit radian
     # z:         1d axial (z) grid vector in unit length
-<<<<<<< HEAD
-    # Returns:
-    # uFiltered: 3d scalar field, which is 2d-filtered in theta and z direction for every radial location (r)
-=======
     # Output parameters:
     # uFiltered: 3d scalar field, which is 2d-filtered in theta and z direction
     #            for every radial location (r)
->>>>>>> ae396b2a
 
     # construct output array of correct shape filled with zeros
     uFiltered = np.zeros((len(r), len(th), len(z)))
@@ -274,18 +174,12 @@
 
     return uFiltered
 
-<<<<<<< HEAD
-def box2dThZ(u, rPos, lambdaTh, lambdaZ, th, z):
-    # 2d box filter applied to a 2d data slice in a wall-parallel th-z-plane defined in a cylindrical
-    # co-ordinate frame work (r,th,z). Applied in Fourier space via FFT and convolution theorem.
-=======
 
 
 def box2dThZ(u, rPos, lambdaTh, lambdaZ, th, z):
     # 2d box (or top hat) filter applied to a 2d data slice in a wall-parallel
     # th-z-plane defined in a cylindrical co-ordinate frame work (r,th,z).
     # Applied in Fourier space via FFT and convolution theorem.
->>>>>>> ae396b2a
     # Input parameters:
     # u:         2d scalar field, e.g. one velocity component
     # rPos:      radial location (r) of wall-parallel data slice
@@ -293,28 +187,6 @@
     # lambdaZ:   filter width in z direction in unit length
     # th:        1d azimuthal (th) grid vector in unit radian
     # z:         1d axial (z) grid vector in unit length
-<<<<<<< HEAD
-    # rect:      switch for rectangular or elliptical (circular) kernel formulation
-    # Returns:
-    # uFiltered: 2d scalar field, which is 2d-filtered in theta and z direction
-
-    # set-up sample spacing in unit length (pipe radii R, gap width d, etc)
-    deltaTh = (th[1]-th[0])*rPos # equidistant but r dependent
-    deltaZ  = ( z[1]- z[0])      # equidistant
-    
-    # set-up wavenumber vector in unit cycle per length (1/R)
-    kTh = np.fft.fftfreq(len(th), d=deltaTh) # homogeneous azimuthal (th) direction
-    kZ  = np.fft.fftfreq(len(z),  d=deltaZ)  # homogeneous axial (z) direction
-    
-    # set-up wavenumber vector in unit radian per length (2pi/R)
-    kappaTh = 2.0*np.pi*kTh # homogeneous azimuthal (th) direction
-    kappaZ  = 2.0*np.pi*kZ  # homogeneous axial (z) direction
-    
-    # construct 2d filter kernel
-    gTh = np.sinc(kTh*lambdaTh) # Box sinc kernel in theta direction
-    gZ  = np.sinc(kZ *lambdaZ)  # Box sinc kernel in axial direction
-    g2d = np.outer(gTh, gZ)     # 2d filter kernel in theta-z plane
-=======
     # rect:      switch for rectangular or elliptical kernel formulation
     # Output parameters:
     # uFiltered: 2d scalar field, which is 2d-filtered in theta and z direction
@@ -337,7 +209,6 @@
     g2d = np.outer(gTh, gZ)       # 2d filter kernel in theta-z plane
                                   # Note that sine cardinal is implemented in normalised form in numpy
                                   # see https://numpy.org/devdocs/reference/generated/numpy.sinc.html
->>>>>>> ae396b2a
 
     # apply 2d filter kernel in Fourier space via FFT
     uFiltered = np.fft.ifft2(np.fft.fft2(u)*g2d)
